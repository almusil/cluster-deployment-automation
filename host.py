--- conflicted
+++ resolved
@@ -9,12 +9,7 @@
 import sys
 import logging
 import tempfile
-<<<<<<< HEAD
 from typing import Optional, Union, Any
-=======
-from typing import Optional
-from typing import Union
->>>>>>> abf5d141
 from functools import lru_cache
 from ailib import Redfish
 import paramiko
